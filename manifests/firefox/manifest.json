{
  "name": "Open Headers",
  "description": "Manage HTTP headers with static and dynamic sources and content auto-refresh. Dynamic sources: requests, env vars, files.",
<<<<<<< HEAD
  "version": "1.2.0",
=======
  "version": "1.1.2",
>>>>>>> c9cc2890
  "manifest_version": 3,
  "browser_specific_settings": {
    "gecko": {
      "id": "contact@tirzuman.com",
      "strict_min_version": "109.0"
    }
  },
  "action": {
    "default_popup": "popup.html",
    "default_icon": {
      "16": "images/icon16.png",
      "48": "images/icon48.png",
      "128": "images/icon128.png"
    }
  },
  "permissions": [
    "storage",
    "alarms",
<<<<<<< HEAD
    "tabs",
=======
>>>>>>> c9cc2890
    "declarativeNetRequest"
  ],
  "host_permissions": [
    "<all_urls>",
    "file:///*"
  ],
  "background": {
    "scripts": ["js/background/index.js"],
    "type": "module"
  },
  "web_accessible_resources": [
    {
      "resources": [
        "*.html",
        "*.js",
        "*.css",
        "js/*.js",
        "js/**/*.js",
        "images/*"
      ],
      "matches": ["<all_urls>"]
    }
  ],
  "icons": {
    "16": "images/icon16.png",
    "48": "images/icon48.png",
    "128": "images/icon128.png"
  },
  "content_security_policy": {
    "extension_pages": "default-src 'self'; connect-src 'self' ws://127.0.0.1:59210 http://127.0.0.1:59210 wss://127.0.0.1:59211 https://127.0.0.1:59211; style-src 'self' 'unsafe-inline' https://cdnjs.cloudflare.com; script-src 'self'; font-src 'self' https://cdnjs.cloudflare.com"
  }
}<|MERGE_RESOLUTION|>--- conflicted
+++ resolved
@@ -1,11 +1,7 @@
 {
   "name": "Open Headers",
   "description": "Manage HTTP headers with static and dynamic sources and content auto-refresh. Dynamic sources: requests, env vars, files.",
-<<<<<<< HEAD
   "version": "1.2.0",
-=======
-  "version": "1.1.2",
->>>>>>> c9cc2890
   "manifest_version": 3,
   "browser_specific_settings": {
     "gecko": {
@@ -24,11 +20,8 @@
   "permissions": [
     "storage",
     "alarms",
-<<<<<<< HEAD
-    "tabs",
-=======
->>>>>>> c9cc2890
     "declarativeNetRequest"
+    "tabs"
   ],
   "host_permissions": [
     "<all_urls>",
